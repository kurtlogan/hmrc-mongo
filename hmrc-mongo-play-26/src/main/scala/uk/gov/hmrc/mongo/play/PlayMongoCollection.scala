/*
 * Copyright 2019 HM Revenue & Customs
 *
 * Licensed under the Apache License, Version 2.0 (the "License");
 * you may not use this file except in compliance with the License.
 * You may obtain a copy of the License at
 *
 *     http://www.apache.org/licenses/LICENSE-2.0
 *
 * Unless required by applicable law or agreed to in writing, software
 * distributed under the License is distributed on an "AS IS" BASIS,
 * WITHOUT WARRANTIES OR CONDITIONS OF ANY KIND, either express or implied.
 * See the License for the specific language governing permissions and
 * limitations under the License.
 */

package uk.gov.hmrc.mongo.play

import org.bson.codecs.configuration.CodecRegistry
import org.mongodb.scala._
import org.mongodb.scala.model.IndexModel
import play.api.Logger
import play.api.libs.json.Format
import uk.gov.hmrc.mongo.collection.MongoDatabaseCollection
import uk.gov.hmrc.mongo.component.MongoComponent
import uk.gov.hmrc.mongo.play.json.CollectionFactory

import scala.concurrent.duration._
import scala.concurrent.{Await, ExecutionContext, Future}
import scala.reflect.ClassTag

class PlayMongoCollection[A: ClassTag](
  mongoComponent: MongoComponent,
  val collectionName: String,
<<<<<<< HEAD
      domainFormat  : Format[A],
      optRegistry   : Option[CodecRegistry] = None,
  val indexes       : Seq[IndexModel]
  )(implicit ec: ExecutionContext) {
=======
  domainFormat: Format[A],
  val indexes: Seq[IndexModel]
)(implicit ec: ExecutionContext)
    extends MongoDatabaseCollection {
>>>>>>> a7672130

  private val logger = Logger(getClass)

  val collection: MongoCollection[A] =
    CollectionFactory.collection(mongoComponent.database, collectionName, domainFormat, optRegistry)

  Await.result(createIndexes(), 3.seconds)

  //todo can we ensure indexes exist before attempting to create them?
  def createIndexes(): Future[Seq[String]] =
    if (indexes.nonEmpty) {
      collection
        .createIndexes(indexes)
        .toFuture
        .recover {
          case throwable: Throwable =>
            logger.error("Failed to create indexes", throwable)
            Seq.empty
        }
    } else {
      logger.info("Skipping Mongo index creation as no indexes supplied")
      Future.successful(Seq.empty)
    }

}

object PlayMongoCollection {
  def apply[A: ClassTag](
    mongoComponent: MongoComponent,
    collectionName: String,
    domainFormat: Format[A],
    indexes: Seq[IndexModel])(implicit ec: ExecutionContext): MongoCollection[A] =
    new PlayMongoCollection[A](mongoComponent, collectionName, domainFormat, indexes).collection
}<|MERGE_RESOLUTION|>--- conflicted
+++ resolved
@@ -25,24 +25,17 @@
 import uk.gov.hmrc.mongo.component.MongoComponent
 import uk.gov.hmrc.mongo.play.json.CollectionFactory
 
-import scala.concurrent.duration._
 import scala.concurrent.{Await, ExecutionContext, Future}
+import scala.concurrent.duration.DurationInt
 import scala.reflect.ClassTag
 
 class PlayMongoCollection[A: ClassTag](
   mongoComponent: MongoComponent,
   val collectionName: String,
-<<<<<<< HEAD
       domainFormat  : Format[A],
       optRegistry   : Option[CodecRegistry] = None,
   val indexes       : Seq[IndexModel]
   )(implicit ec: ExecutionContext) {
-=======
-  domainFormat: Format[A],
-  val indexes: Seq[IndexModel]
-)(implicit ec: ExecutionContext)
-    extends MongoDatabaseCollection {
->>>>>>> a7672130
 
   private val logger = Logger(getClass)
 
@@ -73,7 +66,8 @@
   def apply[A: ClassTag](
     mongoComponent: MongoComponent,
     collectionName: String,
-    domainFormat: Format[A],
-    indexes: Seq[IndexModel])(implicit ec: ExecutionContext): MongoCollection[A] =
-    new PlayMongoCollection[A](mongoComponent, collectionName, domainFormat, indexes).collection
+    domainFormat  : Format[A],
+    optRegistry   : Option[CodecRegistry] = None,
+    indexes       : Seq[IndexModel])(implicit ec: ExecutionContext): MongoCollection[A] =
+    new PlayMongoCollection[A](mongoComponent, collectionName, domainFormat, optRegistry, indexes).collection
 }
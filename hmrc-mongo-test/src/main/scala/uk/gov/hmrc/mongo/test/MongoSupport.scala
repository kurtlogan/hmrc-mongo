/*
 * Copyright 2019 HM Revenue & Customs
 *
 * Licensed under the Apache License, Version 2.0 (the "License");
 * you may not use this file except in compliance with the License.
 * You may obtain a copy of the License at
 *
 *     http://www.apache.org/licenses/LICENSE-2.0
 *
 * Unless required by applicable law or agreed to in writing, software
 * distributed under the License is distributed on an "AS IS" BASIS,
 * WITHOUT WARRANTIES OR CONDITIONS OF ANY KIND, either express or implied.
 * See the License for the specific language governing permissions and
 * limitations under the License.
 */

package uk.gov.hmrc.mongo.test

import org.mongodb.scala.model.IndexModel
import org.mongodb.scala.{Document, MongoClient, MongoCollection, MongoDatabase, ReadPreference}
import org.scalatest.concurrent.ScalaFutures
import uk.gov.hmrc.mongo.component.MongoComponent

import scala.concurrent.ExecutionContext.Implicits.global
import scala.concurrent.Future
import scala.concurrent.duration.DurationInt

trait MongoSupport extends ScalaFutures {
  protected val databaseName: String = "test-" + this.getClass.getSimpleName
  protected val mongoUri: String     = s"mongodb://localhost:27017/$databaseName"

  protected val mongoClient: MongoClient = MongoClient(mongoUri)

  protected val mongoComponent: MongoComponent = new MongoComponent {
    override def client: MongoClient     = mongoClient
    override def database: MongoDatabase = mongoDatabase()
  }

  protected def mongoDatabase(): MongoDatabase =
    mongoClient.getDatabase(databaseName)

  protected def dropDatabase(): Unit =
    mongoDatabase()
      .drop()
      .toFuture
      .futureValue

  protected def prepareDatabase(): Unit = {
    dropDatabase()
    mongoDatabase()
  }

  protected def updateIndexPreference(onlyAllowIndexedQuery: Boolean): Future[Boolean] = {
    val notablescan = if (onlyAllowIndexedQuery) 1 else 0

    mongoClient
      .getDatabase("admin")
      .withReadPreference(ReadPreference.primaryPreferred())
      .runCommand(Document("setParameter" -> 1, "notablescan" -> notablescan))
      .toFuture
      .map(_.getBoolean("was"))
  }
<<<<<<< HEAD
=======

  override implicit val patienceConfig: PatienceConfig = PatienceConfig(5.seconds)
>>>>>>> a7672130
}

trait MongoCollectionSupport extends MongoSupport {
  protected val collectionName: String

  protected val indexes: Seq[IndexModel]

  protected def mongoCollection(): MongoCollection[Document] =
    mongoDatabase().getCollection(collectionName)

  protected def createCollection(): Unit =
    mongoDatabase()
      .createCollection(collectionName)
      .toFuture
      .futureValue

  protected def dropCollection(): Unit =
    mongoCollection()
      .drop()
      .toFuture
      .futureValue

  protected def createIndexes(): Seq[String] =
    if (indexes.nonEmpty) {
      mongoCollection()
        .createIndexes(indexes)
        .toFuture
        .futureValue
    } else {
      Seq.empty
    }

  override protected def prepareDatabase(): Unit = {
    super.prepareDatabase()
    createIndexes()
  }
}

object MongoCollectionSupport {
  def apply(name: String, allIndexes: Seq[IndexModel]): MongoCollectionSupport =
    new MongoCollectionSupport {
      override protected val collectionName: String   = name
      override protected val indexes: Seq[IndexModel] = allIndexes
    }
}<|MERGE_RESOLUTION|>--- conflicted
+++ resolved
@@ -60,11 +60,6 @@
       .toFuture
       .map(_.getBoolean("was"))
   }
-<<<<<<< HEAD
-=======
-
-  override implicit val patienceConfig: PatienceConfig = PatienceConfig(5.seconds)
->>>>>>> a7672130
 }
 
 trait MongoCollectionSupport extends MongoSupport {
